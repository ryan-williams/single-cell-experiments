--- conflicted
+++ resolved
@@ -3,10 +3,7 @@
 import tempfile
 import unittest
 
-<<<<<<< HEAD
-from anndata_spark import AnnDataRdd, repartition_chunks
-=======
->>>>>>> fd273d2c
+from anndata_spark import repartition_chunks
 from pyspark.sql import SparkSession
 from scanpy_spark import *
 from zarr_spark import repartition_chunks
@@ -107,7 +104,6 @@
         log1p(self.adata)
         self.assertTrue(np.array_equal(adata_log1p.X, self.adata.X))
 
-<<<<<<< HEAD
     def test_repartition_chunks(self):
         uneven_rows = [
             np.array([[1.], [2.], [3.], [4.]]),
@@ -137,8 +133,7 @@
         new_rows = new_rows_rdd.collect()
         for i in range(len(rows)):
             self.assertTrue(np.array_equal(new_rows[i], rows[i]))
-=======
->>>>>>> fd273d2c
+
 
 if __name__ == '__main__':
     unittest.main()